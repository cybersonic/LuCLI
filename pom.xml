--- conflicted
+++ resolved
@@ -6,11 +6,7 @@
 
   <groupId>org.lucee</groupId>
   <artifactId>lucli</artifactId>
-<<<<<<< HEAD
-  <version>1.0.89-SNAPSHOT</version>
-=======
   <version>1.0.94-SNAPSHOT</version>
->>>>>>> bb2aa528
   <packaging>jar</packaging>
   <name>LuCLI</name>
   <description>A CLI for Lucee</description>
